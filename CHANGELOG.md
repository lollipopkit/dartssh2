<<<<<<< HEAD
=======
## [2.13.0] - 2025-mm-dd
- docs: Update NoPorts naming [#115]. [@XavierChanth].

## [2.12.0] - 2025-02-08
- Fixed streams and channel not closing after receiving SSH_Message_Channel_Close [#116]. [@cbenhagen].
- Fixed lint issues.
- Added tests.
- Updated dependencies.

## [2.11.0] - 2024-11-19
- Fixed Type 'Uint8' not found issue.

## [2.10.0] - 2024-08-29
- Improved Readme.
- Bug fix in SftpFileWriter for [#50], [#71], [#100].
- Added DartShell product [#101].
- Fixed dynamic return on SftpFileOpenMode in | operator [#80].
- DCM updated.
- Fixed warnings related with new DCM version.
- Dependencies updated.
- Fixed Flutter 3.24 issue.

>>>>>>> c390a366
## [2.9.1-pre] - 2023-04-02
- Make the type of `SSHForwardChannel.sink` to `StreamSink<List<int>>` to match
  its super class.
- Added `SSHHttpClient` for easy http request forwarding.

## [2.9.0-pre] - 2023-03-31
- Better handling of channel close.
- Make `SSHForwardChannel` implement `SSHSocket` for better interoperability.

## [2.8.2] - 2023-03-07
- Make `SftpFileWriter` implement `Future<void>` for backward compatibility.

## [2.8.1] - 2023-03-07
- Export `SftpFileWriter`

## [2.8.0] - 2023-03-06
- `SftpFile.write` now returns a `SftpFileWriter` that can be used to control
  the writing process.
- Support `SftpClient.statvfs` and `SftpFile.statvfs`.
- Support automatic keepalive.

## 2.7.3
- Update README.md
- Move cli into separate package.
- Properly handle chunk read error during stream read.

## 2.7.2+3
- Update README.md

## 2.7.2+2
- Update README.md

## 2.7.2+1
- Update README.md

## 2.7.2
- Upgrade `pinenacl` to `0.5.0`.
- Fix bug in exporting openssh private key to pem, thanks [@PIDAMI]

## 2.7.1
- Upgrade rsa authentication algorithm to rsa-sha2-256.

## 2.7.0
- Support encrypted RSA format private key

## 2.6.1
- Allow username with `@` in `dartssh2` command [#24]

## 2.6.0
- Allow ignoring stdout or stderr in `SSHClient.run`.
- Add `SSHAuthFailError` and `SSHAuthAbortError`.
- Fix file type detection.
- Fix empty identity handling [#21]
- Add connection reset handing.
- Add more tests

## 2.5.0
- Fix js import path [#18].
- Ignore remote data after channel closed.

## 2.4.4
- Fix lint errors

## 2.4.3
- Remove unused dependencies
- Fix lint errors

## 2.4.2
- Fix null check error in `kill()` [#17]
- More examples in README.md
## 2.4.1
- More examples in README.md
- Limit the maximum size of channel packets

## 2.4.0
- Support session stdin streaming and EOF

## 2.3.1
- Support ssh v2 when version string does not contain CR [#14], thanks [@Migarl]

## 2.3.1-pre
- Add remoteVersion field to SSHClient

## 2.3.0-pre
- Add description field in SSHChannelOpenError

## 2.2.0
- Update README.md
- Support export keypair to PEM

## 2.1.0-pre
- Update README.md
- Support loading OpenSSH encrypted pem files.

## 2.0.0-pre
- Implements local port forwarding
- Implements remote port forwarding
- Implements SFTP client
- More supported algorithms
- Added `dartsftp` command

## 1.2.0-pre

- Rework login logic.
- `dartssh` command now supports login with public key.

## 1.1.4-pre

- `dartssh` command now supports terminal window resize.

## 1.1.3-pre

- Add `--verbose` option in `dartssh` command.

## 1.1.2-pre

- Fix typos.

## 1.1.1-pre

- Organize exports.
## 1.1.0-pre

- Dependency update.
- Sound null safety.
- Replace deprecated `pedantic` with `package:lints`
- Fix crash running vim by [@linhanyu].  [#1]

## 1.0.4+4

- Increase test coverage and documentation.

## 1.0.3+3

- Fix tunneled WebSocket issue.

## 1.0.2+2

- Add example/README.md

## 1.0.1+1

- Add SSHTunneledSocketImpl, SSHTunneledWebSocketImpl, and SSHTunneledBaseClient.

## 1.0.0+0

- Initial release.

[#101]: https://github.com/TerminalStudio/dartssh2/pull/101
[#100]: https://github.com/TerminalStudio/dartssh2/issues/100
[#80]: https://github.com/TerminalStudio/dartssh2/issues/80
[#71]: https://github.com/TerminalStudio/dartssh2/issues/71
[#50]: https://github.com/TerminalStudio/dartssh2/issues/50
[#24]: https://github.com/TerminalStudio/dartssh2/issues/24
[#21]: https://github.com/TerminalStudio/dartssh2/issues/21
[#18]: https://github.com/TerminalStudio/dartssh2/issues/18
[#17]: https://github.com/TerminalStudio/dartssh2/issues/17
[#14]: https://github.com/TerminalStudio/dartssh2/pull/14
[#1]: https://github.com/TerminalStudio/dartssh/pull/1/files

[@linhanyu]: https://github.com/linhanyu
[@Migarl]: https://github.com/Migarl
[@PIDAMI]: https://github.com/PIDAMI<|MERGE_RESOLUTION|>--- conflicted
+++ resolved
@@ -1,5 +1,3 @@
-<<<<<<< HEAD
-=======
 ## [2.13.0] - 2025-mm-dd
 - docs: Update NoPorts naming [#115]. [@XavierChanth].
 
@@ -22,7 +20,6 @@
 - Dependencies updated.
 - Fixed Flutter 3.24 issue.
 
->>>>>>> c390a366
 ## [2.9.1-pre] - 2023-04-02
 - Make the type of `SSHForwardChannel.sink` to `StreamSink<List<int>>` to match
   its super class.
