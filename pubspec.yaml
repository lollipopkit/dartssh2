name: dartssh2
<<<<<<< HEAD
version: 2.9.1-pre
=======
version: 2.12.0
>>>>>>> c390a366
description: SSH and SFTP client written in pure Dart, aiming to be feature-rich as well as easy to use.
homepage: https://github.com/TerminalStudio/dartssh2

environment:
<<<<<<< HEAD
  sdk: ">=2.17.0 <3.0.0"
=======
  sdk: ">=2.17.0 <4.0.0"
>>>>>>> c390a366

dependencies:
  asn1lib: ^1.5.8
  convert: ^3.1.2
  meta: ^1.16.0
  pointycastle: ^3.9.1
  pinenacl: ^0.6.0

dev_dependencies:
  build_runner: ^2.4.12
  dart_code_metrics_presets: ^2.20.0
  lints: ">=4.0.0 <6.0.0"
  test: ^1.25.15

false_secrets:
  - test<|MERGE_RESOLUTION|>--- conflicted
+++ resolved
@@ -1,18 +1,10 @@
 name: dartssh2
-<<<<<<< HEAD
-version: 2.9.1-pre
-=======
 version: 2.12.0
->>>>>>> c390a366
 description: SSH and SFTP client written in pure Dart, aiming to be feature-rich as well as easy to use.
 homepage: https://github.com/TerminalStudio/dartssh2
 
 environment:
-<<<<<<< HEAD
-  sdk: ">=2.17.0 <3.0.0"
-=======
   sdk: ">=2.17.0 <4.0.0"
->>>>>>> c390a366
 
 dependencies:
   asn1lib: ^1.5.8
