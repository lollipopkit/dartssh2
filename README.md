<!-- Title-->
<h1 align="center">DartSSH 2</h1>

<!-- Badges-->
<p align="center">
  <a href="https://pub.dartlang.org/packages/dartssh2">
    <img src="https://img.shields.io/pub/v/dartssh2.svg" alt="DartSSH2 package version on Pub">
  </a>
  <a href="https://www.dartdocs.org/documentation/dartssh2/latest/">
    <img src="https://img.shields.io/badge/Docs-dartssh2-blue.svg" alt="DartSSH2 documentation">
  </a>
  <a href="https://github.com/TerminalStudio/dartssh2/actions/workflows/dart.yml">
    <img src="https://github.com/TerminalStudio/dartssh2/actions/workflows/dart.yml/badge.svg" alt="DartSSH2 GitHub Actions workflow status">
  </a>
  <a href="https://ko-fi.com/F1F61K6BL">
    <img src="https://img.shields.io/badge/Buy%20Me%20a%20Coffee-F16061?style=flat&logo=buy-me-a-coffee&logoColor=white&labelColor=555555" alt="Support me on Ko-fi">
  </a>
</p>

<p style="text-align: center;">
SSH and SFTP client written in pure Dart, aiming to be feature-rich as well as easy to use.
</p>

> **dartssh2** is now a complete rewrite of [dartssh].

## ✨ Features

-  **Pure Dart**: Working with both Dart VM and Flutter.
-  **SSH Session**: Executing commands, spawning shells, setting environment variables, pseudo terminals, etc.
-  **Authentication**: Supports password, private key and interactive authentication method.
-  **Forwarding**: Supports local forwarding and remote forwarding.
-  **SFTP**: Supports all operations defined in [SFTPv3 protocol](https://datatracker.ietf.org/doc/html/draft-ietf-secsh-filexfer-02) including upload, download, list, link, remove, rename, etc.

## 🧬 Built with dartssh2

<table>
  <tr>
    <!-- ServerBox -->
    <td style="text-align: center;">
      <b><a href="https://github.com/LollipopKit/flutter_server_box">ServerBox</a></b>
    </td>
    <!-- NoPorts -->
    <td style="text-align: center;">
      <b><a href="https://github.com/atsign-foundation/noports">NoPorts</a></b>
    </td>
    <!-- dartShell -->
    <td style="text-align: center;">
      <b><a href="https://github.com/hsduren/dartshell">DartShell</a></b>
    </td>
  </tr>

  <tr> 
    <!-- ServerBox -->
    <td>
      <img src="https://raw.githubusercontent.com/TerminalStudio/dartssh2/master/media/showcase-1-serverbox.1.jpg" width="150px" alt="ServerBox interface displaying connection management options">
      <img src="https://raw.githubusercontent.com/TerminalStudio/dartssh2/master/media/showcase-1-serverbox.2.png" width="150px" alt="ServerBox user interface for server control and monitoring">
    </td>
    <!-- NoPorts -->
    <td>
      <a href="https://asciinema.org/a/496148">
        <img src="https://user-images.githubusercontent.com/6131216/185263634-07e8dba7-b5a8-44fc-ac44-8703e247143f.png" width="300px" alt="NoPorts demo showcasing SSH connectivity without open ports">
      </a>
    </td>
    <!-- dartShell -->
    <td>
      <img src="https://github.com/hsduren/dartshell/blob/main/info1.png" width="300px" alt="dartShell displaying terminal and session information for SSH operations">
    </td>
  </tr>
</table>


> Feel free to add your own app here by opening a pull request.



## 🧪 Try

```sh
# Install the `dartssh` command.
dart pub global activate dartssh2_cli

# Then use `dartssh` as regular `ssh` command.
dartssh user@example.com

# Example: execute a command on remote host.
dartssh user@example.com ls -al

# Example: connect to a non-standard port.
dartssh user@example.com:<port>

# Transfer files via SFTP.
dartsftp user@example.com
```

> If the `dartssh` command can't be found after installation, you might need to [set up your path](https://dart.dev/tools/pub/cmd/pub-global#running-a-script-from-your-path).

## 🚀 Quick start 

### Connect to a remote host
```dart
void main() async {
  final client = SSHClient(
    await SSHSocket.connect('localhost', 22),
    username: '<username>',
    onPasswordRequest: () => '<password>',
  );
}
```

> `SSHSocket` is an interface and it's possible to implement your own `SSHSocket` if you want to use a different underlying transport rather than standard TCP socket. For example WebSocket or Unix domain socket.

### Spawn a shell on remote host

```dart
void main() async {
  final shell = await client.shell();
  stdout.addStream(shell.stdout); // listening for stdout
  stderr.addStream(shell.stderr); // listening for stderr
  stdin.cast<Uint8List>().listen(shell.write); // writing to stdin

  await shell.done; // wait for shell to exit
  client.close();
}
```

### Execute a command on remote host


```dart
void main() async {
  final uptime = await client.run('uptime');
  print(utf8.decode(uptime));
}
```

Ignoring stderr:
```dart
void main() async {
  final uptime = await client.run('uptime', stderr: false);
  print(utf8.decode(uptime));
}
```

> `client.run()` is a convenience method that wraps `client.execute()` for running non-interactive commands.

### Start a process on remote host
```dart
void main() async {
  final session = await client.execute('cat > file.txt');
  await session.stdin.addStream(File('local_file.txt').openRead().cast());
  await session.stdin.close(); // Close the sink to send EOF to the remote process.

  await session.done; // Wait for session to exit to ensure all data is flushed to the remote process.
  print(session.exitCode); // You can get the exit code after the session is done
}
```

> `session.write()` is a shorthand for `session.stdin.add()`. It's recommended to use `session.stdin.addStream()` instead of `session.write()` when you want to stream large amount of data to the remote process.

**Killing a remote process by sending signal**

```dart
void main() async {
  session.kill(SSHSignal.KILL);
  await session.done;
  print('exitCode: ${session.exitCode}'); // -> exitCode: null
  print('signal: ${session.exitSignal?.signalName}'); // -> signal: KILL
}
```

Processes killed by signals do not have an exit code, instead they have an exit signal property.

### Forward connections on local port 8080 to the server

```dart
void main() async {
  final serverSocket = await ServerSocket.bind('localhost', 8080);
  await for (final socket in serverSocket) {
    final forward = await client.forwardLocal('httpbin.org', 80);
    forward.stream.cast<List<int>>().pipe(socket);
    socket.pipe(forward.sink);
  }
}
```

### Forward connections to port 2222 on the server to local port 22

```dart
void main() async {
  final forward = await client.forwardRemote(port: 2222);

  if (forward == null) {
    print('Failed to forward remote port');
    return;
  }

  await for (final connection in forward.connections) {
    final socket = await Socket.connect('localhost', 22);
    connection.stream.cast<List<int>>().pipe(socket);
    socket.pipe(connection.sink);
  }
}
```

### Authenticate with public keys

```dart
void main() async {
  final client = SSHClient(
    socket,
    username: '<username>',
    identities: [
      // A single private key file may contain multiple keys.
      ...SSHKeyPair.fromPem(await File('path/to/id_rsa').readAsString())
    ],
  );
}
```

### Use encrypted PEM files
```dart
void main() async {
  // Test whether the private key is encrypted.
  final encrypted = SSHKeyPair.isEncrypted(await File('path/to/id_rsa').readAsString());
  print(encrypted);

// If the private key is encrypted, you need to provide the passphrase.
  final keys = SSHKeyPair.fromPem('<pem text>', '<passphrase>');
  print(keys);
}
```

Decrypt PEM file with [`compute`](https://api.flutter.dev/flutter/foundation/compute-constant.html) in Flutter

```dart
void main() async {
  List<SSHKeyPair> decryptKeyPairs(List<String> args) {
    return SSHKeyPair.fromPem(args[0], args[1]);
  }

  final keypairs = await compute(decryptKeyPairs, ['<pem text>', '<passphrase>']);
}
```

### Get the version of SSH server

```dart
void main() async {
  await client.authenticated;
  print(client.remoteVersion); // SSH-2.0-OpenSSH_7.4p1
}
```

### Connect through a jump server

```dart
<<<<<<< HEAD
final jumpServer = SSHClient(
  await SSHSocket.connect('<jump server>', 22),
  username: '...',
  onPasswordRequest: () => '...',
);

final client = SSHClient(
  await jumpServer.forwardLocal('<target server>', 22),
  username: '...',
  onPasswordRequest: () => '...',
);

print(utf8.decode(await client.run('hostname'))); // -> hostname of  <target server>
=======
void main() async {
  final jumpServer = SSHClient(
    await SSHSocket.connect('<jump server>', 22),
    username: '...',
    onPasswordRequest: () => '...',
  );

  final client = SSHClient(
    await jumpServer.forwardLocal('<target server>', 22),
    username: '...',
    onPasswordRequest: () => '...',
  );

  print(utf8.decode(await client.run('hostname'))); // -> hostname of  <target server>
}
>>>>>>> c390a366
```
}


## SFTP

### List remote directory
```dart
void main() async {
  final sftp = await client.sftp();
  final items = await sftp.listdir('/');
  for (final item in items) {
    print(item.longname);
  }
}
```

### Read remote file
```dart
void main() async {
  final sftp = await client.sftp();
  final file = await sftp.open('/etc/passwd');
  final content = await file.readBytes();
  print(latin1.decode(content));
}
```

### Write remote file
```dart
void main() async {
  final sftp = await client.sftp();
  final file = await sftp.open('file.txt', mode: SftpFileOpenMode.write);
  await file.writeBytes(utf8.encode('hello there!') as Uint8List);
}
```

**Write at specific offset**
```dart
void main() async {
  final data = utf8.encode('world') as Uint8List;
  await file.writeBytes(data, offset: 6);
}
```

### File upload
```dart
void main() async {
  final sftp = await client.sftp();
  final file = await sftp.open('file.txt', mode: SftpFileOpenMode.create | SftpFileOpenMode.write);
  await file.write(File('local_file.txt').openRead().cast());
}
```

#### Pause and resume file upload
```dart
void main() async {
  final uploader = await file.write(File('local_file.txt').openRead().cast());
// ...
  await uploader.pause();
// ...
  await uploader.resume();
  await uploader.done;
}
```

**Clear the remote file before opening it**

```dart
void main() async {
  final file = await sftp.open('file.txt',
      mode: SftpFileOpenMode.create | SftpFileOpenMode.truncate | SftpFileOpenMode.write
  );
}
```

### Directory operations
```dart
void main() async {
  final sftp = await client.sftp();
  await sftp.mkdir('/path/to/dir');
  await sftp.rmdir('/path/to/dir');
}
```

### Get/Set attributes from/to remote file/directory
```dart
void main() async {
  await sftp.stat('/path/to/file');
  await sftp.setStat(
    '/path/to/file',
    SftpFileAttrs(mode: SftpFileMode(userRead: true)),
  );
}
```

### Get the type of a remote file
```dart
void main() async {
  final stat = await sftp.stat('/path/to/file');
  print(stat.type);
  // or
  print(stat.isDirectory);
  print(stat.isSocket);
  print(stat.isSymbolicLink);
  // ...
}
```

### Create a link
```dart
void main() async {
  final sftp = await client.sftp();
  sftp.link('/from', '/to');
}
```

### Get (estimated) total and free space on the remote filesystem
```dart
void main() async {
  final sftp = await client.sftp();
  final statvfs = await sftp.statvfs('/root');
  print('total: ${statvfs.blockSize * statvfs.totalBlocks}');
  print('free: ${statvfs.blockSize * statvfs.freeBlocks}');
}
```

## 🪜 Example

### SSH client:

- [example/example.dart](https://github.com/TerminalStudio/dartssh2/blob/master/example/example.dart)
- [example/execute.dart](https://github.com/TerminalStudio/dartssh2/blob/master/example/execute.dart)
- [example/forward_local.dart](https://github.com/TerminalStudio/dartssh2/blob/master/example/forward_local.dart)
- [example/forward_remote.dart](https://github.com/TerminalStudio/dartssh2/blob/master/example/forward_remote.dart)
- [example/pubkey.dart](https://github.com/TerminalStudio/dartssh2/blob/master/example/pubkey.dart)
- [example/shell.dart](https://github.com/TerminalStudio/dartssh2/blob/master/example/shell.dart)
- [example/ssh_jump.dart](https://github.com/TerminalStudio/dartssh2/blob/master/example/ssh_jump.dart)

### SFTP:
- [example/sftp_read.dart](https://github.com/TerminalStudio/dartssh2/blob/master/example/sftp_read.dart)
- [example/sftp_list.dart](https://github.com/TerminalStudio/dartssh2/blob/master/example/sftp_list.dart)
- [example/sftp_stat.dart](https://github.com/TerminalStudio/dartssh2/blob/master/example/sftp_stat.dart)
- [example/sftp_upload.dart](https://github.com/TerminalStudio/dartssh2/blob/master/example/sftp_upload.dart)
- [example/sftp_filetype.dart](https://github.com/TerminalStudio/dartssh2/blob/master/example/sftp_filetype.dart)



## 🔐 Supported algorithms

**Host key**: 
- `ssh-rsa`
- `rsa-sha2-[256|512]`
- `ecdsa-sha2-nistp[256|384|521]`
- `ssh-ed25519`

**Key exchange**: 
- `curve25519-sha256`
- `ecdh-sha2-nistp[256|384|521] `
- `diffie-hellman-group-exchange-sha[1|256]`
- `diffie-hellman-group14-sha[1|256]`
- `diffie-hellman-group1-sha1 `
  
**Cipher**: 
- `aes[128|192|256]-ctr`
- `aes[128|192|256]-cbc`

**Integrity**: 
- `hmac-md5`
- `hmac-sha1`
- `hmac-sha2-[256|512]`

**Private key**:

| **Type**            | **Decode** | **Decrypt** | **Encode** | **Encrypt** |
|---------------------|------------|-------------|------------|-------------|
| **RSA**             | ✔️         | ✔️          | ✔️         | WIP         |
| **OpenSSH RSA**     | ✔️         | ✔️          | ✔️         | WIP         |
| **OpenSSH ECDSA**   | ✔️         | ✔️          | ✔️         | WIP         |
| **OpenSSH Ed25519** | ✔️         | ✔️          | ✔️         | WIP         |


  
## ⏳ Roadmap

- [x] Fix broken tests.
- [x] Sound null safety.
- [x] Redesign API to allow starting multiple sessions.
- [x] Full SFTP.
- [ ] Server.

## References

- [`RFC 4250`](https://datatracker.ietf.org/doc/html/rfc4250) The Secure Shell (SSH) Protocol Assigned Numbers.
- [`RFC 4251`](https://datatracker.ietf.org/doc/html/rfc4251) The Secure Shell (SSH) Protocol Architecture.
- [`RFC 4252`](https://datatracker.ietf.org/doc/html/rfc4252) The Secure Shell (SSH) Authentication Protocol.
- [`RFC 4253`](https://datatracker.ietf.org/doc/html/rfc4253) The Secure Shell (SSH) Transport Layer Protocol.
- [`RFC 4254`](https://datatracker.ietf.org/doc/html/rfc4254) The Secure Shell (SSH) Connection Protocol.
- [`RFC 4255`](https://datatracker.ietf.org/doc/html/rfc4255) Using DNS to Securely Publish Secure Shell (SSH) Key Fingerprints.
- [`RFC 4256`](https://datatracker.ietf.org/doc/html/rfc4256) Generic Message Exchange Authentication for the Secure Shell Protocol (SSH).
- [`RFC 4419`](https://datatracker.ietf.org/doc/html/rfc4419) Diffie-Hellman Group Exchange for the Secure Shell (SSH) Transport Layer Protocol.
- [`RFC 4716`](https://datatracker.ietf.org/doc/html/rfc4716) The Secure Shell (SSH) Public Key File Format.
- [`RFC 5656`](https://datatracker.ietf.org/doc/html/rfc5656) Elliptic Curve Algorithm Integration in the Secure Shell Transport Layer.
- [`RFC 8332`](https://datatracker.ietf.org/doc/html/rfc8332) Use of RSA Keys with SHA-256 and SHA-512 in the Secure Shell (SSH) Protocol.
- [`RFC 8731`](https://datatracker.ietf.org/doc/html/rfc8731) Secure Shell (SSH) Key Exchange Method Using Curve25519 and Curve448.
- [`draft-miller-ssh-agent-03`](https://datatracker.ietf.org/doc/html/draft-miller-ssh-agent-03) SSH Agent Protocol.
- [`draft-ietf-secsh-filexfer-02`](https://datatracker.ietf.org/doc/html/draft-ietf-secsh-filexfer-02) SSH File Transfer Protocol.
- [`draft-dbider-sha2-mac-for-ssh-06`](https://datatracker.ietf.org/doc/html/draft-dbider-sha2-mac-for-ssh-06) SHA-2 Data Integrity Verification for the Secure Shell (SSH) Transport Layer Protocol.

## Credits

- [https://github.com/GreenAppers/dartssh](https://github.com/GreenAppers/dartssh) by GreenAppers.

## License

dartssh is released under the terms of the MIT license. See [LICENSE](LICENSE).

[dartssh]: https://github.com/GreenAppers/dartssh<|MERGE_RESOLUTION|>--- conflicted
+++ resolved
@@ -254,21 +254,6 @@
 ### Connect through a jump server
 
 ```dart
-<<<<<<< HEAD
-final jumpServer = SSHClient(
-  await SSHSocket.connect('<jump server>', 22),
-  username: '...',
-  onPasswordRequest: () => '...',
-);
-
-final client = SSHClient(
-  await jumpServer.forwardLocal('<target server>', 22),
-  username: '...',
-  onPasswordRequest: () => '...',
-);
-
-print(utf8.decode(await client.run('hostname'))); // -> hostname of  <target server>
-=======
 void main() async {
   final jumpServer = SSHClient(
     await SSHSocket.connect('<jump server>', 22),
@@ -284,7 +269,6 @@
 
   print(utf8.decode(await client.run('hostname'))); // -> hostname of  <target server>
 }
->>>>>>> c390a366
 ```
 }
 
